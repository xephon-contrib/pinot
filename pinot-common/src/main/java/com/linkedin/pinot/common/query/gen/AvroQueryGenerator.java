--- conflicted
+++ resolved
@@ -201,10 +201,10 @@
             sumMap.get(column).get(value).put(metric, getAppropriateNumberType(metric, record.get(metric), 0D));
           } else {
             sumMap
-                .get(column)
-                .get(value)
-                .put(metric,
-                    getAppropriateNumberType(metric, record.get(metric), sumMap.get(column).get(value).get(metric)));
+            .get(column)
+            .get(value)
+            .put(metric,
+                getAppropriateNumberType(metric, record.get(metric), sumMap.get(column).get(value).get(metric)));
           }
         }
         // here string key is columnName:columnValue:MetricName:GroupColumnName:groupKey:metricValue
@@ -397,12 +397,5 @@
     for (final TestGroupByAggreationQuery q : groupByAggQ) {
       System.out.println(q);
     }
-<<<<<<< HEAD
-=======
-
-    while (true) {
-      ;
-    }
->>>>>>> 767007db
   }
 }